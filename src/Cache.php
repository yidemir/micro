--- conflicted
+++ resolved
@@ -218,9 +218,6 @@
      * ```
      */
     const PATH = 'Cache\PATH';
-<<<<<<< HEAD
-}
-=======
 
     /**
      * Cache path constant
@@ -233,5 +230,4 @@
      * ```
      */
     const DRIVER = 'Cache\DRIVER';
-};
->>>>>>> eb1c4511
+}